--- conflicted
+++ resolved
@@ -1028,55 +1028,6 @@
 )
 ```
 
-### Nested Navigators
-
-Get made Flutter's nested navigation even easier.
-You don't need the context, and you will find your navigation stack by Id.
-
-- NOTE: Creating parallel navigation stacks can be dangerous. The ideal is not to use NestedNavigators, or to use sparingly. If your project requires it, go ahead, but keep in mind that keeping multiple navigation stacks in memory may not be a good idea for RAM consumption.
-
-See how simple it is:
-```dart
-             Navigator(
-                key: nestedKey(1), // create a key by index
-                initialRoute: '/',
-                onGenerateRoute: (settings) {
-                  if (settings.name == '/') {
-                    return GetRouteBase(
-                      page: Scaffold(
-                        appBar: AppBar(
-                          title: Text("Main"),
-                        ),
-                        body: Center(
-                          child: FlatButton(
-                              color: Colors.blue,
-                              onPressed: () {
-                                Get.toNamed('/second', id:1); // navigate by your nested route by index
-                              },
-                              child: Text("Go to second")),
-                        ),
-                      ),
-                    );
-                  } else if (settings.name == '/second') {
-                    return GetRouteBase(
-                      page: Center(
-                        child: Scaffold(
-                          appBar: AppBar(
-                            title: Text("Main"),
-                          ),
-                          body: Center(
-                            child:  Text("second")
-                          ),
-                        ),
-                      ),
-                    );
-                  }
-                }),
-```
-
-This library will always be updated and implementing new features. Feel free to offer PRs and contribute to them.
-
-
 ### Other Advanced APIs and Manual configurations
 GetMaterialApp configures everything for you, but if you want to configure Get Manually using advanced APIs.
 
@@ -1130,7 +1081,6 @@
 Get.contextOverlay // Gives the context of the snackbar/dialog/bottomsheet in the foreground anywhere in your code.
 
 ```
-<<<<<<< HEAD
 
 ### Nested Navigators
 
@@ -1183,6 +1133,4 @@
 
 This library will always be updated and implementing new features. Feel free to offer PRs and contribute to them.
 
-<a href="https://www.buymeacoffee.com/jonataslaw" target="_blank"><img src="https://www.buymeacoffee.com/assets/img/custom_images/orange_img.png" alt="Buy Me A Coffee" style="height: 41px !important;width: 174px !important; box-shadow: 0px 3px 2px 0px rgba(190, 190, 190, 0.5) !important;-webkit-box-shadow: 0px 3px 2px 0px rgba(190, 190, 190, 0.5) !important;" > </a>
-=======
->>>>>>> 8719fce4
+<a href="https://www.buymeacoffee.com/jonataslaw" target="_blank"><img src="https://www.buymeacoffee.com/assets/img/custom_images/orange_img.png" alt="Buy Me A Coffee" style="height: 41px !important;width: 174px !important; box-shadow: 0px 3px 2px 0px rgba(190, 190, 190, 0.5) !important;-webkit-box-shadow: 0px 3px 2px 0px rgba(190, 190, 190, 0.5) !important;" > </a>