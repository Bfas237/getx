--- conflicted
+++ resolved
@@ -489,20 +489,12 @@
 ```dart
 Controller controller = Controller();
 [...]
-<<<<<<< HEAD
-GetBuilder( // you dont need to type on this way
+GetBuilder<Controller>( 
   init: controller, //here
   builder: (_) => Text(
     '${controller.counter}', // here
   ),
 ),
-=======
-GetBuilder<Controller>( 
-    init: controller, //here
-    builder: (_) => Text(
-              '${controller.counter}', // here
-              )),
->>>>>>> cb0171cd
 
 ```
 <!-- This approach is not recommended, as you will have to manually dispose of your controllers, close your streams manually, and literally give up one of the great benefits of this library, which is intelligent memory control. But if you trust your potential, go ahead! -->
@@ -646,15 +638,6 @@
 ```dart
 final list = List<User>().obs;
 ```
-<<<<<<< HEAD
-```dart
-ListView.builder(
-  itemCount: list.value.lenght
-)
-```
-or else create a "get" method for it and abandon "value" for life. example:
-=======
->>>>>>> cb0171cd
 
 ```dart
 ListView.builder (
