import 'dart:async';
import 'dart:convert';

import 'package:flutter/foundation.dart';

import '../src/certificates/certificates.dart';
import '../src/exceptions/exceptions.dart';
import '../src/http_impl/http_request_stub.dart'
    if (dart.library.html) 'http_impl/http_request_html.dart'
    if (dart.library.io) 'http_impl/http_request_io.dart';
import '../src/http_impl/request_base.dart';
import '../src/multipart/form_data.dart';
import '../src/request/request.dart';
import '../src/response/response.dart';
import '../src/status/http_status.dart';
import 'interceptors/get_modifiers.dart';

typedef Decoder<T> = T Function(dynamic data);

class GetHttpClient {
  String userAgent;
  String baseUrl;

  String defaultContentType = 'application/json; charset=utf-8';

  bool followRedirects;
  int maxRedirects;
  int maxAuthRetries;

  Decoder defaultDecoder;

  Duration timeout;

  bool errorSafety = true;

  final HttpRequestBase _httpClient;

  final GetModifier _modifier;

  GetHttpClient({
    this.userAgent = 'getx-client',
    this.timeout = const Duration(seconds: 8),
    this.followRedirects = true,
    this.maxRedirects = 5,
    this.maxAuthRetries = 1,
    bool allowAutoSignedCert = false,
    this.baseUrl,
    List<TrustedCertificate> trustedCertificates,
  })  : _httpClient = HttpRequestImpl(
          allowAutoSignedCert: allowAutoSignedCert,
          trustedCertificates: trustedCertificates,
        ),
        _modifier = GetModifier();

  void addAuthenticator<T>(RequestModifier<T> auth) {
    _modifier.authenticator = auth as RequestModifier;
  }

  void addRequestModifier<T>(RequestModifier<T> interceptor) {
    _modifier.addRequestModifier<T>(interceptor);
  }

  void removeRequestModifier<T>(RequestModifier<T> interceptor) {
    _modifier.removeRequestModifier(interceptor);
  }

  void addResponseModifier<T>(ResponseModifier<T> interceptor) {
    _modifier.addResponseModifier(interceptor);
  }

  void removeResponseModifier<T>(ResponseModifier<T> interceptor) {
    _modifier.removeResponseModifier<T>(interceptor);
  }

  Uri _createUri(String url, Map<String, dynamic> query) {
    if (baseUrl != null) {
      url = baseUrl + url;
    }
    final uri = Uri.parse(url);
    if (query != null) {
      uri.replace(queryParameters: query);
    }
    return uri;
  }

  Future<Request<T>> _requestWithBody<T>(
    String url,
    String contentType,
    dynamic body,
    String method,
    Map<String, dynamic> query,
    Decoder<T> decoder,
  ) async {
    List<int> bodyBytes;
    BodyBytes bodyStream;
    final headers = <String, String>{};

    headers['user-agent'] = userAgent;

    if (body is FormData) {
      bodyBytes = await body.toBytes();
      headers['content-length'] = bodyBytes.length.toString();
      headers['content-type'] =
          'multipart/form-data; boundary=${body.boundary}';
    } else if (body is Map || body is List) {
      var jsonString = json.encode(body);
      headers['content-type'] = contentType ?? defaultContentType;
      //TODO check this implementation
      if (contentType != null) {
        if (contentType.toLowerCase() == 'application/x-www-form-urlencoded') {
          var paramName = 'param';
          jsonString = '$paramName=${Uri.encodeQueryComponent(jsonString)}';
        }
      }

      bodyBytes = utf8.encode(jsonString);
      headers['content-length'] = bodyBytes.length.toString();
    } else if (body == null) {
      headers['content-type'] = contentType ?? defaultContentType;
      headers['content-length'] = '0';
    } else {
      if (!errorSafety) {
        throw UnexpectedFormat('body cannot be ${body.runtimeType}');
      }
    }

    if (bodyBytes != null) {
      bodyStream = BodyBytes.fromBytes(bodyBytes);
    }

    final uri = _createUri(url, query);
<<<<<<< HEAD
    print(headers);
    return Request(
=======

    return Request<T>(
>>>>>>> 8f73bdf0
      method: method,
      url: uri,
      headers: headers,
      bodyBytes: bodyStream,
      followRedirects: followRedirects,
      maxRedirects: maxRedirects,
      decoder: decoder,
    );
  }

  void _setSimpleHeaders(
    Map<String, String> headers,
    String contentType,
  ) {
    headers['content-type'] = contentType ?? defaultContentType;
    headers['user-agent'] = userAgent;
  }

  Future<Response<T>> _performRequest<T>(
    HandlerExecute<T> handler, {
    bool authenticate = false,
    int requestNumber = 1,
    Map<String, String> headers,
  }) async {
    try {
      var request = await handler();

      headers?.forEach((key, value) {
        request.headers[key] = value;
      });

      if (authenticate) await _modifier.authenticator(request);
      await _modifier.modifyRequest(request);

      var response = await _httpClient.send<T>(request);

      await _modifier.modifyResponse(request, response);

      if (HttpStatus.unauthorized == response.statusCode &&
          _modifier.authenticator != null &&
          requestNumber <= maxAuthRetries) {
        return _performRequest<T>(
          handler,
          authenticate: true,
          requestNumber: requestNumber + 1,
          headers: request.headers,
        );
      } else if (HttpStatus.unauthorized == response.statusCode) {
        if (!errorSafety) {
          throw UnauthorizedException();
        } else {
          return Response<T>(
            request: request,
            headers: response.headers,
            statusCode: response.statusCode,
            body: response.body,
            statusText: response.statusText,
          );
        }
      }

      return response;
    } on Exception catch (err) {
      if (!errorSafety) {
        throw GetHttpException(err.toString());
      } else {
        return Response<T>(
          request: null,
          headers: null,
          statusCode: null,
          body: null,
          statusText: "$err",
        );
      }
    }
  }

  Future<Request<T>> _get<T>(
    String url,
    String contentType,
    Map<String, dynamic> query,
    Decoder<T> decoder,
  ) {
    final headers = <String, String>{};
    _setSimpleHeaders(headers, contentType);
    final uri = _createUri(url, query);

    return Future.value(Request<T>(
      method: 'get',
      url: uri,
      headers: headers,
      decoder: decoder ?? (defaultDecoder as Decoder<T>),
    ));
  }

  Future<Request<T>> _post<T>(
    String url, {
    String contentType,
    @required dynamic body,
    Map<String, dynamic> query,
    Decoder<T> decoder,
  }) {
    return _requestWithBody<T>(
      url,
      contentType,
      body,
      'post',
      query,
      decoder ?? (defaultDecoder as Decoder<T>),
    );
  }

  Future<Request<T>> _request<T>(
    String url,
    String method, {
    String contentType,
    @required dynamic body,
    @required Map<String, dynamic> query,
    Decoder<T> decoder,
  }) {
    return _requestWithBody<T>(
      url,
      contentType,
      body,
      method,
      query,
      decoder ?? (defaultDecoder as Decoder<T>),
    );
  }

  Future<Request<T>> _put<T>(
    String url, {
    String contentType,
    @required dynamic body,
    @required Map<String, dynamic> query,
    Decoder<T> decoder,
  }) {
    return _requestWithBody<T>(
      url,
      contentType,
      body,
      'put',
      query,
      decoder ?? (defaultDecoder as Decoder<T>),
    );
  }

  Request<T> _delete<T>(
    String url,
    String contentType,
    Map<String, dynamic> query,
    Decoder<T> decoder,
  ) {
    final headers = <String, String>{};
    _setSimpleHeaders(headers, contentType);
    final uri = _createUri(url, query);

    return Request<T>(
      method: 'delete',
      url: uri,
      headers: headers,
      decoder: decoder ?? (defaultDecoder as Decoder<T>),
    );
  }

  Future<Response<T>> post<T>(
    String url, {
    dynamic body,
    String contentType,
    Map<String, String> headers,
    Map<String, dynamic> query,
    Decoder<T> decoder,
    // List<MultipartFile> files,
  }) async {
    try {
      var response = await _performRequest<T>(
        () => _post<T>(
          url,
          contentType: contentType,
          body: body,
          query: query,
          decoder: decoder,
          //  files: files,
        ),
        headers: headers,
      );
      return response;
    } on Exception catch (e) {
      if (!errorSafety) {
        throw GetHttpException(e.toString());
      }
      return Future.value(Response<T>(
        request: null,
        statusCode: null,
        body: null,
        statusText: 'Can not connect to server. Reason: $e',
      ));
    }
  }

  Future<Response<T>> request<T>(
    String url,
    String method, {
    dynamic body,
    String contentType,
    Map<String, String> headers,
    Map<String, dynamic> query,
    Decoder<T> decoder,
  }) async {
    try {
      var response = await _performRequest<T>(
        () => _request<T>(
          url,
          method,
          contentType: contentType,
          query: query,
          body: body,
          decoder: decoder,
        ),
        headers: headers,
      );
      return response;
    } on Exception catch (e) {
      if (!errorSafety) {
        throw GetHttpException(e.toString());
      }
      return Future.value(Response<T>(
        request: null,
        statusCode: null,
        body: null,
        statusText: 'Can not connect to server. Reason: $e',
      ));
    }
  }

  Future<Response<T>> put<T>(
    String url, {
    dynamic body,
    String contentType,
    Map<String, String> headers,
    Map<String, dynamic> query,
    Decoder<T> decoder,
  }) async {
    try {
      var response = await _performRequest<T>(
        () => _put<T>(
          url,
          contentType: contentType,
          query: query,
          body: body,
          decoder: decoder,
        ),
        headers: headers,
      );
      return response;
    } on Exception catch (e) {
      if (!errorSafety) {
        throw GetHttpException(e.toString());
      }
      return Future.value(Response<T>(
        request: null,
        statusCode: null,
        body: null,
        statusText: 'Can not connect to server. Reason: $e',
      ));
    }
  }

  Future<Response<T>> get<T>(
    String url, {
    Map<String, String> headers,
    String contentType,
    Map<String, dynamic> query,
    Decoder<T> decoder,
  }) async {
    try {
      var response = await _performRequest<T>(
        () => _get<T>(url, contentType, query, decoder),
        headers: headers,
      );
      return response;
    } on Exception catch (e) {
      if (!errorSafety) {
        throw GetHttpException(e.toString());
      }
      return Future.value(Response<T>(
        request: null,
        statusCode: null,
        body: null,
        statusText: 'Can not connect to server. Reason: $e',
      ));
    }
  }

  Future<Response<T>> delete<T>(
    String url, {
    Map<String, String> headers,
    String contentType,
    Map<String, dynamic> query,
    Decoder<T> decoder,
  }) async {
    try {
      var response = await _performRequest<T>(
        () async => _delete<T>(url, contentType, query, decoder),
        headers: headers,
      );
      return response;
    } on Exception catch (e) {
      if (!errorSafety) {
        throw GetHttpException(e.toString());
      }
      return Future.value(Response<T>(
        request: null,
        statusCode: null,
        body: null,
        statusText: 'Can not connect to server. Reason: $e',
      ));
    }
  }

  void close() {
    _httpClient.close();
  }
}<|MERGE_RESOLUTION|>--- conflicted
+++ resolved
@@ -129,13 +129,8 @@
     }
 
     final uri = _createUri(url, query);
-<<<<<<< HEAD
-    print(headers);
-    return Request(
-=======
 
     return Request<T>(
->>>>>>> 8f73bdf0
       method: method,
       url: uri,
       headers: headers,
