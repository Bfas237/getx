--- conflicted
+++ resolved
@@ -4,19 +4,10 @@
 import 'package:flutter/cupertino.dart';
 import 'package:flutter/gestures.dart';
 import 'package:flutter/material.dart';
-<<<<<<< HEAD
-import 'package:get/route_manager.dart';
-import 'package:get/src/core/get_main.dart';
-import 'package:get/src/instance/get_instance.dart';
-import 'package:get/utils.dart';
-
-=======
-
 import '../../../route_manager.dart';
 import '../../../utils.dart';
 import '../../core/get_main.dart';
 import '../../instance/get_instance.dart';
->>>>>>> 07679b66
 import 'bindings_interface.dart';
 import 'custom_transition.dart';
 import 'default_transitions.dart';
@@ -164,8 +155,6 @@
           child: child,
           linearTransition: hasCurve);
     }
-
-<<<<<<< HEAD
     if (this.customTransition != null) {
       return this.customTransition.buildTransition(
           context,
@@ -178,23 +167,9 @@
                   enabledCallback: () => _isPopGestureEnabled<T>(this),
                   onStartPopGesture: () => _startPopGesture<T>(this),
                   child: child)
-              : child);
-=======
-    if (customTransition != null) {
-      return customTransition.buildTransition(
-        context,
-        curve,
-        alignment,
-        animation,
-        secondaryAnimation,
-        popGesture ?? Get.defaultPopGesture
-            ? _CupertinoBackGestureDetector<T>(
-                enabledCallback: () => _isPopGestureEnabled<T>(this),
-                onStartPopGesture: () => _startPopGesture<T>(this),
-                child: child)
-            : child,
-      );
->>>>>>> 07679b66
+              : child,
+          );
+
     }
 
     /// Apply the curve by default...
@@ -377,36 +352,6 @@
                 : child);
 
       case Transition.native:
-<<<<<<< HEAD
-=======
-        if (GetPlatform.isIOS) {
-          return CupertinoTransitions().buildTransitions(
-              context,
-              curve,
-              alignment,
-              animation,
-              secondaryAnimation,
-              popGesture ?? Get.defaultPopGesture
-                  ? _CupertinoBackGestureDetector<T>(
-                      enabledCallback: () => _isPopGestureEnabled<T>(this),
-                      onStartPopGesture: () => _startPopGesture<T>(this),
-                      child: child)
-                  : child);
-        }
-
-        return FadeUpwardsPageTransitionsBuilder().buildTransitions(
-            this,
-            context,
-            animation,
-            secondaryAnimation,
-            popGesture ?? Get.defaultPopGesture
-                ? _CupertinoBackGestureDetector<T>(
-                    enabledCallback: () => _isPopGestureEnabled<T>(this),
-                    onStartPopGesture: () => _startPopGesture<T>(this),
-                    child: child)
-                : child);
-
->>>>>>> 07679b66
       default:
         if (GetPlatform.isIOS) {
           return CupertinoTransitions().buildTransitions(
