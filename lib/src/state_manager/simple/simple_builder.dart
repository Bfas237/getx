--- conflicted
+++ resolved
@@ -102,17 +102,13 @@
 
   @override
   Widget build(BuildContext context) {
-<<<<<<< HEAD
-    return TaskManager.instance
-        .exchange(disposers, getUpdate, widget.builder, context);
-=======
+
     return TaskManager.instance.exchange(
-      disposers,
-      setState,
-      widget.builder,
-      context,
+     disposers, 
+     getUpdate, 
+     widget.builder, 
+     context,
     );
->>>>>>> 07679b66
   }
 }
 
@@ -126,14 +122,12 @@
 //  StateSetter _setter;//<old>
   GetStateUpdate _setter;
 
-<<<<<<< HEAD
+
   HashSet<VoidCallback> _remove;
 
 //  void notify(HashSet<StateSetter> _updaters) { //<old>
   void notify(HashSet<GetStateUpdate> _updaters) {
-=======
-  void notify(HashSet<StateSetter> _updaters) {
->>>>>>> 07679b66
+
     if (_setter != null) {
       if (!_updaters.contains(_setter)) {
         _updaters.add(_setter);
