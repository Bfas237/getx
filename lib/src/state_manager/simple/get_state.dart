--- conflicted
+++ resolved
@@ -52,11 +52,15 @@
   /// [ids] can be reused among `GetBuilders` like group tags.
   /// The update will only notify the Widgets, if [condition] is true.
   void update([List<String> ids, bool condition = true]) {
-<<<<<<< HEAD
-    if (!condition) return;
+
+    if (!condition) {
+      return;
+    }
     if (ids == null) {
 //      _updaters?.forEach((rs) => rs(() {})); //<old>
-      _updaters.forEach((rs) => rs());
+      for (final updater in _updaters) {
+        updater();
+      }
     } else {
       // @jonny, remove this commented code if it's not more optimized.
 //      for (final id in ids) {
@@ -71,20 +75,6 @@
         _updatersIds[id]?.call();
         _updatersGroupIds[id]?.forEach((rs) => rs());
       });
-=======
-    if (!condition) {
-      return;
-    }
-
-    if (ids == null) {
-      for (final updater in _updaters) {
-        updater(() {});
-      }
-    } else {
-      for (final id in ids) {
-        _updatersIds[id]?.call(() {});
-      }
->>>>>>> 07679b66
     }
   }
 
@@ -167,14 +157,11 @@
   _GetBuilderState<T> createState() => _GetBuilderState<T>();
 }
 
-<<<<<<< HEAD
+
 class _GetBuilderState<T extends GetxController> extends State<GetBuilder<T>>
     with GetStateUpdaterMixin {
   GetxController controller;
-=======
-class _GetBuilderState<T extends GetxController> extends State<GetBuilder<T>> {
-  T controller;
->>>>>>> 07679b66
+
   bool isCreator = false;
   VoidCallback remove;
 
@@ -241,14 +228,9 @@
         GetInstance().delete<T>(tag: widget.tag);
       }
     }
-<<<<<<< HEAD
+
     remove?.call();
-=======
-
-    for (final disposer in disposers) {
-      disposer();
-    }
->>>>>>> 07679b66
+
   }
 
   @override
