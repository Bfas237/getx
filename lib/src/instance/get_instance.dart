--- conflicted
+++ resolved
@@ -249,23 +249,15 @@
 
     return queue.add<bool>(() async {
       if (!_singl.containsKey(newKey)) {
-<<<<<<< HEAD
-        GetConfig.log('[GETX] Instance "$newKey" already removed.',
-            isError: true);
-=======
+
         GetConfig.log('Instance $newKey already been removed.', isError: true);
->>>>>>> 71078c8d
         return false;
       }
 
       FcBuilder builder = _singl[newKey] as FcBuilder;
       if (builder.permanent && !force) {
         GetConfig.log(
-<<<<<<< HEAD
-            '[GETX] "$newKey" has been marked as permanent, SmartManagement is not authorized to delete it.',
-=======
             '[$newKey] has been marked as permanent, SmartManagement is not authorized to delete it.',
->>>>>>> 71078c8d
             isError: true);
         return false;
       }
@@ -276,24 +268,14 @@
       }
       if (i is DisposableInterface) {
         await i.onClose();
-<<<<<<< HEAD
-        GetConfig.log('[GETX] "$newKey" onClose() called');
-=======
         GetConfig.log('onClose of $newKey called');
->>>>>>> 71078c8d
       }
 
       _singl.removeWhere((oldKey, value) => (oldKey == newKey));
       if (_singl.containsKey(newKey)) {
-<<<<<<< HEAD
-        GetConfig.log('[GETX] error removing object "$newKey"', isError: true);
-      } else {
-        GetConfig.log('[GETX] "$newKey" deleted from memory');
-=======
         GetConfig.log('error on remove object $newKey', isError: true);
       } else {
         GetConfig.log('$newKey deleted from memory');
->>>>>>> 71078c8d
       }
       // _routesKey?.remove(key);
       return true;
