import 'package:flutter_test/flutter_test.dart';
import 'package:get/utils.dart';
<<<<<<< HEAD

void main() {
  group('Log Extension', () {
    test('String test', () {
      var value = 'string';
      var expected = '';
      void logFunction(String prefix, dynamic value, String info,
          {bool isError = false}) {
        print('algo');
        expected = '$prefix $value $info'.trim();
      }

      value.printError(logFunction: logFunction);
      expect(expected, 'Error: String string');
    });
    test('Int test', () {
      var value = 1;
      var expected = '';
      void logFunction(String prefix, dynamic value, String info,
          {bool isError = false}) {
        expected = '$prefix $value $info'.trim();
      }

      value.printError(logFunction: logFunction);
      expect(expected, 'Error: int 1');
    });
    test('Double test', () {
      var value = 1.0;
      var expected = '';
      void logFunction(String prefix, dynamic value, String info,
          {bool isError = false}) {
        expected = '$prefix $value $info'.trim();
      }

      value.printError(logFunction: logFunction);
      expect(expected, 'Error: double 1.0');
=======

class TestClass {
  final name = "John";
}

class EmptyClass {}

void main() {
  group('dynamic extensions', () {
    test('var.isNullOrBlank on a string ', () {
      var string = '';
      expect('foo'.isNullOrBlank, equals(false));
      expect(string.isNullOrBlank, equals(true));
    });
    test('var.isNullOrBlank on a int ', () {
      expect(5.isNullOrBlank, equals(false));
      expect(0.isNullOrBlank, equals(false));
    });

    test('var.isNullOrBlank on a double ', () {
      expect(5.0.isNullOrBlank, equals(false));
      expect(0.0.isNullOrBlank, equals(false));
    });

    test('var.isNullOrBlank on a list ', () {
      var list = ['foo'];
      expect([].isNullOrBlank, equals(true));
      expect(['oi', 'foo'].isNullOrBlank, equals(false));
      expect([{}, {}].isNullOrBlank, equals(false));
      expect(list[0].isNullOrBlank, equals(false));
    });

    test('var.isNullOrBlank on a set ', () {
      var halogens = {'fluorine', 'chlorine', 'bromine', 'iodine', 'astatine'};
      expect(<String>{}.isNullOrBlank, equals(true));
      expect({'foo', 'bar'}.isNullOrBlank, equals(false));
      expect(halogens.isNullOrBlank, equals(false));
    });

    test('var.isNullOrBlank on a map ', () {
      var map = {"foo": 'bar', "one": "um"};
      expect({}.isNullOrBlank, equals(true));
      expect({"other": "thing"}.isNullOrBlank, equals(false));
      expect({'first': [], 'second': []}.isNullOrBlank, equals(false));
      expect(map["foo"].isNullOrBlank, equals(false));
      expect(map["other"].isNullOrBlank, equals(true));
    });

    test('var.isNullOrBlank on a function ', () {
      someFunction({String string, int integer}) {
        expect(string.isNullOrBlank, equals(false));
        expect(integer.isNullOrBlank, equals(true));
      }

      someFunction(string: 'some value');
    });

    test('var.isNullOrBlank on a class ', () {
      TestClass testClass;
      expect(TestClass().isNullOrBlank, equals(false));
      expect(testClass.isNullOrBlank, equals(true));
      expect(EmptyClass().isNullOrBlank, equals(false));
>>>>>>> 39f04062
    });
  });
}<|MERGE_RESOLUTION|>--- conflicted
+++ resolved
@@ -1,43 +1,5 @@
 import 'package:flutter_test/flutter_test.dart';
 import 'package:get/utils.dart';
-<<<<<<< HEAD
-
-void main() {
-  group('Log Extension', () {
-    test('String test', () {
-      var value = 'string';
-      var expected = '';
-      void logFunction(String prefix, dynamic value, String info,
-          {bool isError = false}) {
-        print('algo');
-        expected = '$prefix $value $info'.trim();
-      }
-
-      value.printError(logFunction: logFunction);
-      expect(expected, 'Error: String string');
-    });
-    test('Int test', () {
-      var value = 1;
-      var expected = '';
-      void logFunction(String prefix, dynamic value, String info,
-          {bool isError = false}) {
-        expected = '$prefix $value $info'.trim();
-      }
-
-      value.printError(logFunction: logFunction);
-      expect(expected, 'Error: int 1');
-    });
-    test('Double test', () {
-      var value = 1.0;
-      var expected = '';
-      void logFunction(String prefix, dynamic value, String info,
-          {bool isError = false}) {
-        expected = '$prefix $value $info'.trim();
-      }
-
-      value.printError(logFunction: logFunction);
-      expect(expected, 'Error: double 1.0');
-=======
 
 class TestClass {
   final name = "John";
@@ -100,7 +62,41 @@
       expect(TestClass().isNullOrBlank, equals(false));
       expect(testClass.isNullOrBlank, equals(true));
       expect(EmptyClass().isNullOrBlank, equals(false));
->>>>>>> 39f04062
     });
   });
+
+  test('String test', () {
+    var value = 'string';
+    var expected = '';
+    void logFunction(String prefix, dynamic value, String info,
+        {bool isError = false}) {
+      print('algo');
+      expected = '$prefix $value $info'.trim();
+    }
+
+    value.printError(logFunction: logFunction);
+    expect(expected, 'Error: String string');
+  });
+  test('Int test', () {
+    var value = 1;
+    var expected = '';
+    void logFunction(String prefix, dynamic value, String info,
+        {bool isError = false}) {
+      expected = '$prefix $value $info'.trim();
+    }
+
+    value.printError(logFunction: logFunction);
+    expect(expected, 'Error: int 1');
+  });
+  test('Double test', () {
+    var value = 1.0;
+    var expected = '';
+    void logFunction(String prefix, dynamic value, String info,
+        {bool isError = false}) {
+      expected = '$prefix $value $info'.trim();
+    }
+
+    value.printError(logFunction: logFunction);
+    expect(expected, 'Error: double 1.0');
+  });
 }